--- conflicted
+++ resolved
@@ -7,11 +7,7 @@
 
   <ItemGroup>
     <PackageReference Include="AngleSharp" Version="0.16.0" />
-<<<<<<< HEAD
-    <PackageReference Include="AngleSharp.Css" Version="0.14.2" />
-=======
     <PackageReference Include="AngleSharp.Css" Version="0.17.0" />
->>>>>>> 1f81db96
     <PackageReference Include="AngleSharp.XPath" Version="1.1.7" />
     <PackageReference Include="Newtonsoft.Json" Version="13.0.1" />
     <PackageReference Include="RocksDbNative" Version="6.2.2" />
