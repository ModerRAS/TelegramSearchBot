--- conflicted
+++ resolved
@@ -6,13 +6,8 @@
   </PropertyGroup>
 
   <ItemGroup>
-<<<<<<< HEAD
-    <PackageReference Include="AngleSharp" Version="0.14.0" />
-    <PackageReference Include="AngleSharp.Css" Version="0.16.0" />
-=======
     <PackageReference Include="AngleSharp" Version="0.16.0" />
     <PackageReference Include="AngleSharp.Css" Version="0.16.1" />
->>>>>>> a7319e40
     <PackageReference Include="AngleSharp.XPath" Version="1.1.7" />
     <PackageReference Include="Newtonsoft.Json" Version="13.0.1" />
     <PackageReference Include="RocksDbNative" Version="6.2.2" />
