--- conflicted
+++ resolved
@@ -75,7 +75,6 @@
         public static void InitController(IServiceProvider service) {
             _ = service.GetRequiredService<SendMessage>().Run();
         }
-<<<<<<< HEAD
 
         public static async Task HandleUpdateAsync (ITelegramBotClient botClient, Update update, CancellationToken cancellationToken) {
             foreach (var per in service.GetServices<IOnUpdate>()) {
@@ -94,8 +93,6 @@
             }
         }
         /*
-=======
->>>>>>> 7f5fa65c
         public static async void OnMessage(object sender, MessageEventArgs e) {
             foreach (var per in service.GetServices<IOnMessage>()) {
                 try {
