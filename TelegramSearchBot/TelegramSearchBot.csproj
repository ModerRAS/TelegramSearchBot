﻿<Project Sdk="Microsoft.NET.Sdk">

  <PropertyGroup>
    <OutputType>Exe</OutputType>
    <TargetFramework>net5.0</TargetFramework>
    <Nullable>warnings</Nullable>
    <StartupObject>TelegramSearchBot.Program</StartupObject>
  </PropertyGroup>

  <PropertyGroup Condition="'$(Configuration)|$(Platform)'=='Debug|AnyCPU'">
    <Optimize>false</Optimize>
  </PropertyGroup>

  <PropertyGroup Condition="'$(Configuration)|$(Platform)'=='Release|AnyCPU'">
    <AllowUnsafeBlocks>true</AllowUnsafeBlocks>
  </PropertyGroup>

  <ItemGroup>
<<<<<<< HEAD
    <PackageReference Include="Microsoft.EntityFrameworkCore" Version="5.0.4" />
    <PackageReference Include="Microsoft.EntityFrameworkCore.Design" Version="5.0.5">
=======
    <PackageReference Include="Microsoft.EntityFrameworkCore" Version="5.0.5" />
    <PackageReference Include="Microsoft.EntityFrameworkCore.Design" Version="5.0.4">
>>>>>>> 4e064915
      <PrivateAssets>all</PrivateAssets>
      <IncludeAssets>runtime; build; native; contentfiles; analyzers; buildtransitive</IncludeAssets>
    </PackageReference>
    <PackageReference Include="Microsoft.Extensions.Caching.Redis" Version="2.2.0" />
    <PackageReference Include="Microsoft.Extensions.DependencyInjection" Version="5.0.1" />
    <PackageReference Include="Microsoft.Extensions.Hosting" Version="5.0.0" />
    <PackageReference Include="Microsoft.Extensions.Hosting.Abstractions" Version="5.0.0" />
    <PackageReference Include="Npgsql" Version="5.0.4" />
    <PackageReference Include="Npgsql.EntityFrameworkCore.PostgreSQL" Version="5.0.2" />
    <PackageReference Include="Npgsql.EntityFrameworkCore.PostgreSQL.Design" Version="1.1.0" />
    <PackageReference Include="NSonic" Version="1.3.3" />
    <PackageReference Include="RateLimiter" Version="2.2.0" />
    <PackageReference Include="SkiaSharp" Version="2.80.2" />
    <PackageReference Include="SkiaSharp.NativeAssets.Linux" Version="2.80.2" />
    <PackageReference Include="SkiaSharp.NativeAssets.Linux.NoDependencies" Version="2.80.2" />
    <PackageReference Include="StackExchange.Redis" Version="2.2.4" />
    <PackageReference Include="Telegram.Bot" Version="15.7.1" />
    <PackageReference Include="Tesseract" Version="4.1.1" />
    <PackageReference Include="Tesseract.Drawing" Version="4.1.1" />
    <PackageReference Include="ZXing.Net" Version="0.16.6" />
    <PackageReference Include="ZXing.Net.Bindings.SkiaSharp" Version="0.16.10" />
  </ItemGroup>

  <ItemGroup>
    <ProjectReference Include="..\CommonModel\TelegramSearchBot.CommonModel.csproj" />
  </ItemGroup>

</Project><|MERGE_RESOLUTION|>--- conflicted
+++ resolved
@@ -16,13 +16,8 @@
   </PropertyGroup>
 
   <ItemGroup>
-<<<<<<< HEAD
-    <PackageReference Include="Microsoft.EntityFrameworkCore" Version="5.0.4" />
+    <PackageReference Include="Microsoft.EntityFrameworkCore" Version="5.0.5" />
     <PackageReference Include="Microsoft.EntityFrameworkCore.Design" Version="5.0.5">
-=======
-    <PackageReference Include="Microsoft.EntityFrameworkCore" Version="5.0.5" />
-    <PackageReference Include="Microsoft.EntityFrameworkCore.Design" Version="5.0.4">
->>>>>>> 4e064915
       <PrivateAssets>all</PrivateAssets>
       <IncludeAssets>runtime; build; native; contentfiles; analyzers; buildtransitive</IncludeAssets>
     </PackageReference>
